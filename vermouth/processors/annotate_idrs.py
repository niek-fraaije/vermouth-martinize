#!/usr/bin/env python3
# -*- coding: utf-8 -*-
# Copyright 2024 University of Groningen
#
# Licensed under the Apache License, Version 2.0 (the "License");
# you may not use this file except in compliance with the License.
# You may obtain a copy of the License at
#
#    http://www.apache.org/licenses/LICENSE-2.0
#
# Unless required by applicable law or agreed to in writing, software
# distributed under the License is distributed on an "AS IS" BASIS,
# WITHOUT WARRANTIES OR CONDITIONS OF ANY KIND, either express or implied.
# See the License for the specific language governing permissions and
# limitations under the License.
"""
Provides processors that can add and remove IDR specific bonds
"""

from itertools import chain
from ..dssp.dssp import SS_CG, sequence_from_residues
from ..selectors import is_protein
from .processor import Processor
from ..rcsu.go_utils import _in_chain_and_resid_region
from ..log_helpers import StyleAdapter, get_logger

LOGGER = StyleAdapter(get_logger(__name__))


def parse_residues(resspec):
    """
    Parse a residue specification: [<chain>-][<resid_start>]:[<resid_end>] where
    resid is /[0-9]+/.
    Returns a dictionary with keys 'chain', 'resid_start', and 'resid_end' for the
    fields that are specified. Resids will be ints.

    Parameters
    ----------
    resspec: str

    Returns
    -------
    dict

    """
    # <chain>-<resid>
    *chain, resids = resspec.split('-', 1)
    res_start, res_end = resids.split(':', 1)

    out = {}
    if resids:
        out['resids'] = [(int(res_start), int(res_end))]
    if chain:
        out['chain'] = chain[0]
    else:
        out['chain'] = None
    return out

def annotate_disorder(molecule, id_regions, annotation="cgidr"):
    """
    Annotate the disordered regions of the molecule

    molecule: :class:`vermouth.molecule.Molecule`
            the molecule
    idr_regions: list
        dictionaries defining the disordered regions to annotate
    annotation: str
        name of the annotation in the node
    """
<<<<<<< HEAD

    for key, node in molecule.nodes.items():
        _old_resid = node['stash']['resid']
        if _in_resid_region(_old_resid, id_regions):
            molecule.nodes[key][annotation] = True
            if "cgsecstruct" in molecule.nodes[key] and molecule.nodes[key]["cgsecstruct"] != "C":
                    molecule.nodes[key]["cgsecstruct"] = "C"
                    molecule.meta['modified_cgsecstruct'] = True
        else:
            molecule.nodes[key][annotation] = False
=======
    for region in id_regions:
        for key, node in molecule.nodes.items():
            _old_resid = node['_old_resid']
            chain = node['chain']
            # make sure we have the correct chain and are in the right region. If no chain in region assume single chain system.
            if _in_chain_and_resid_region(region, _old_resid, chain):
                molecule.nodes[key][annotation] = True
                if "cgsecstruct" in molecule.nodes[key] and molecule.nodes[key]["cgsecstruct"] != "C":
                        molecule.nodes[key]["cgsecstruct"] = "C"
                        molecule.meta['modified_cgsecstruct'] = True
            else:
                molecule.nodes[key][annotation] = False
>>>>>>> 6183309a



class AnnotateIDRs(Processor):
    """
    Processor to annotate intrinsically disordered regions of a molecule.

    This processor is designed primarily for the work described in the reference
    M3_GO, but is generally applicable for such circumstances where extra
    addition/removals are necessary.

    """

    def __init__(self, id_regions=None):
        """
        Parameters
        ----------
        id_regions:
            regions defining the IDRs
        """
        self.id_regions = []
        for region in id_regions:
            self.id_regions.append(parse_residues(region))

    def run_molecule(self, molecule):
        """
        Assign disordered regions for a single molecule
        """
        annotate_disorder(molecule, self.id_regions)
        return molecule

    def run_system(self, system):
        """
        Assign the water bias of the Go model to file. Biasing
        is always molecule specific i.e. no two different
        vermouth molecules can have the same bias.

        Parameters
        ----------
        system: :class:`vermouth.system.System`
        """
        if not self.id_regions:
            return system
        LOGGER.info("Annotating disordered regions.", type="step")
        super().run_system(system)

        if any([molecule.meta.get('modified_cgsecstruct', False) for molecule in system.molecules]):
            supplementary_ss_seq = list(
                chain(
                    *(
                        sequence_from_residues(molecule, "cgsecstruct")
                        for molecule in system.molecules
                        if is_protein(molecule)
                    )
                )
            )

            LOGGER.info(("Secondary structure assignment changed between dssp and martinize. "
                         "Check files for details."), type="general")
            system.meta["header"].extend((
                "The assigned secondary structure conflicted with ",
                "annotated IDRs. The following sequence of Martini secondary ",
                "structure was actually applied to the system:",
                "".join([SS_CG[i] for i in supplementary_ss_seq])
            ))<|MERGE_RESOLUTION|>--- conflicted
+++ resolved
@@ -67,21 +67,10 @@
     annotation: str
         name of the annotation in the node
     """
-<<<<<<< HEAD
 
-    for key, node in molecule.nodes.items():
-        _old_resid = node['stash']['resid']
-        if _in_resid_region(_old_resid, id_regions):
-            molecule.nodes[key][annotation] = True
-            if "cgsecstruct" in molecule.nodes[key] and molecule.nodes[key]["cgsecstruct"] != "C":
-                    molecule.nodes[key]["cgsecstruct"] = "C"
-                    molecule.meta['modified_cgsecstruct'] = True
-        else:
-            molecule.nodes[key][annotation] = False
-=======
     for region in id_regions:
         for key, node in molecule.nodes.items():
-            _old_resid = node['_old_resid']
+            _old_resid = node['stash']['resid']
             chain = node['chain']
             # make sure we have the correct chain and are in the right region. If no chain in region assume single chain system.
             if _in_chain_and_resid_region(region, _old_resid, chain):
@@ -91,7 +80,7 @@
                         molecule.meta['modified_cgsecstruct'] = True
             else:
                 molecule.nodes[key][annotation] = False
->>>>>>> 6183309a
+
 
 
 
